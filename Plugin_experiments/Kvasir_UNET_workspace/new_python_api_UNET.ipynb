{
 "cells": [
  {
   "cell_type": "markdown",
   "id": "liquid-jacket",
   "metadata": {},
   "source": [
    "# Federated PyTorch UNET Tutorial\n",
    "## Using low-level Python API"
   ]
  },
  {
   "cell_type": "code",
   "execution_count": null,
   "id": "continuing-seminar",
   "metadata": {},
   "outputs": [],
   "source": [
    "# %load_ext autoreload\n",
    "# %autoreload 2"
   ]
  },
  {
   "cell_type": "code",
   "execution_count": null,
   "id": "alike-sharing",
   "metadata": {
    "scrolled": true
   },
<<<<<<< HEAD
   "outputs": [],
=======
   "outputs": [
    {
     "name": "stdout",
     "output_type": "stream",
     "text": [
      "Requirement already satisfied: torchvision in /home/davidyuk/.virtualenvs/kvasir-test/lib/python3.7/site-packages (0.9.1)\n",
      "Requirement already satisfied: numpy in /home/davidyuk/.virtualenvs/kvasir-test/lib/python3.7/site-packages (from torchvision) (1.20.2)\n",
      "Requirement already satisfied: torch==1.8.1 in /home/davidyuk/.virtualenvs/kvasir-test/lib/python3.7/site-packages (from torchvision) (1.8.1)\n",
      "Requirement already satisfied: pillow>=4.1.1 in /home/davidyuk/.virtualenvs/kvasir-test/lib/python3.7/site-packages (from torchvision) (8.2.0)\n",
      "Requirement already satisfied: typing-extensions in /home/davidyuk/.virtualenvs/kvasir-test/lib/python3.7/site-packages (from torch==1.8.1->torchvision) (3.7.4.3)\n",
      "Requirement already satisfied: scikit-image in /home/davidyuk/.virtualenvs/kvasir-test/lib/python3.7/site-packages (0.18.1)\n",
      "Requirement already satisfied: matplotlib!=3.0.0,>=2.0.0 in /home/davidyuk/.virtualenvs/kvasir-test/lib/python3.7/site-packages (from scikit-image) (3.4.1)\n",
      "Requirement already satisfied: PyWavelets>=1.1.1 in /home/davidyuk/.virtualenvs/kvasir-test/lib/python3.7/site-packages (from scikit-image) (1.1.1)\n",
      "Requirement already satisfied: numpy>=1.16.5 in /home/davidyuk/.virtualenvs/kvasir-test/lib/python3.7/site-packages (from scikit-image) (1.20.2)\n",
      "Requirement already satisfied: scipy>=1.0.1 in /home/davidyuk/.virtualenvs/kvasir-test/lib/python3.7/site-packages (from scikit-image) (1.6.2)\n",
      "Requirement already satisfied: tifffile>=2019.7.26 in /home/davidyuk/.virtualenvs/kvasir-test/lib/python3.7/site-packages (from scikit-image) (2021.4.8)\n",
      "Requirement already satisfied: networkx>=2.0 in /home/davidyuk/.virtualenvs/kvasir-test/lib/python3.7/site-packages (from scikit-image) (2.5.1)\n",
      "Requirement already satisfied: imageio>=2.3.0 in /home/davidyuk/.virtualenvs/kvasir-test/lib/python3.7/site-packages (from scikit-image) (2.9.0)\n",
      "Requirement already satisfied: pillow!=7.1.0,!=7.1.1,>=4.3.0 in /home/davidyuk/.virtualenvs/kvasir-test/lib/python3.7/site-packages (from scikit-image) (8.2.0)\n",
      "Requirement already satisfied: kiwisolver>=1.0.1 in /home/davidyuk/.virtualenvs/kvasir-test/lib/python3.7/site-packages (from matplotlib!=3.0.0,>=2.0.0->scikit-image) (1.3.1)\n",
      "Requirement already satisfied: pyparsing>=2.2.1 in /home/davidyuk/.virtualenvs/kvasir-test/lib/python3.7/site-packages (from matplotlib!=3.0.0,>=2.0.0->scikit-image) (2.4.7)\n",
      "Requirement already satisfied: python-dateutil>=2.7 in /home/davidyuk/.virtualenvs/kvasir-test/lib/python3.7/site-packages (from matplotlib!=3.0.0,>=2.0.0->scikit-image) (2.8.1)\n",
      "Requirement already satisfied: cycler>=0.10 in /home/davidyuk/.virtualenvs/kvasir-test/lib/python3.7/site-packages (from matplotlib!=3.0.0,>=2.0.0->scikit-image) (0.10.0)\n",
      "Requirement already satisfied: six in /home/davidyuk/.virtualenvs/kvasir-test/lib/python3.7/site-packages (from cycler>=0.10->matplotlib!=3.0.0,>=2.0.0->scikit-image) (1.15.0)\n",
      "Requirement already satisfied: decorator<5,>=4.3 in /home/davidyuk/.virtualenvs/kvasir-test/lib/python3.7/site-packages (from networkx>=2.0->scikit-image) (4.4.2)\n",
      "Requirement already satisfied: dill in /home/davidyuk/.virtualenvs/kvasir-test/lib/python3.7/site-packages (0.3.3)\n"
     ]
    }
   ],
>>>>>>> 9cb90a5b
   "source": [
    "# Install dependencies if not already installed\n",
    "!pip install torchvision\n",
    "!pip install scikit-image\n",
    "!pip install dill"
   ]
  },
  {
   "cell_type": "markdown",
   "id": "caring-distinction",
   "metadata": {},
   "source": [
    "### Describe the model and optimizer"
   ]
  },
  {
   "cell_type": "code",
   "execution_count": null,
   "id": "visible-victor",
   "metadata": {},
   "outputs": [],
   "source": [
    "import torch\n",
    "import torch.nn as nn\n",
    "import torch.optim as optim\n",
    "import torch.nn.functional as F\n",
    "#from model import UNet, soft_dice_loss, soft_dice_coef"
   ]
  },
  {
   "cell_type": "code",
   "execution_count": null,
   "id": "foreign-gospel",
   "metadata": {},
   "outputs": [],
   "source": [
    "\"\"\"\n",
    "UNet model definition\n",
    "\"\"\"\n",
    "\n",
    "class UNet(nn.Module):\n",
    "    def __init__(self, n_channels=3, n_classes=1):\n",
    "        super().__init__()\n",
    "        self.inc = double_conv(n_channels, 64)\n",
    "        self.down1 = down(64, 128)\n",
    "        self.down2 = down(128, 256)\n",
    "        self.down3 = down(256, 512)\n",
    "        self.down4 = down(512, 1024)\n",
    "        self.up1 = up(1024, 512)\n",
    "        self.up2 = up(512, 256)\n",
    "        self.up3 = up(256, 128)\n",
    "        self.up4 = up(128, 64)\n",
    "        self.outc = nn.Conv2d(64, n_classes, 1)\n",
    "\n",
    "    def forward(self, x):\n",
    "        x1 = self.inc(x)\n",
    "        x2 = self.down1(x1)\n",
    "        x3 = self.down2(x2)\n",
    "        x4 = self.down3(x3)\n",
    "        x5 = self.down4(x4)\n",
    "        x = self.up1(x5, x4)\n",
    "        x = self.up2(x, x3)\n",
    "        x = self.up3(x, x2)\n",
    "        x = self.up4(x, x1)\n",
    "        x = self.outc(x)\n",
    "        x = torch.sigmoid(x)\n",
    "        return x\n",
    "\n",
    "def soft_dice_loss(output, target):\n",
    "    num = target.size(0)\n",
    "    m1 = output.view(num, -1)\n",
    "    m2 = target.view(num, -1)\n",
    "    intersection = m1 * m2\n",
    "    score = 2.0 * (intersection.sum(1) + 1) / (m1.sum(1) + m2.sum(1) + 1)\n",
    "    score = 1 - score.sum() / num\n",
    "    return score\n",
    "\n",
    "\n",
    "def soft_dice_coef(output, target):\n",
    "    num = target.size(0)\n",
    "    m1 = output.view(num, -1)\n",
    "    m2 = target.view(num, -1)\n",
    "    intersection = m1 * m2\n",
    "    score = 2.0 * (intersection.sum(1) + 1) / (m1.sum(1) + m2.sum(1) + 1)\n",
    "    return score.sum()\n",
    "\n",
    "\n",
    "class double_conv(nn.Module):\n",
    "    def __init__(self, in_ch, out_ch):\n",
    "        super(double_conv, self).__init__()\n",
    "        self.in_ch = in_ch\n",
    "        self.out_ch = out_ch\n",
    "        self.conv = nn.Sequential(\n",
    "            nn.Conv2d(in_ch, out_ch, 3, padding=1),\n",
    "            nn.BatchNorm2d(out_ch),\n",
    "            nn.ReLU(inplace=True),\n",
    "            nn.Conv2d(out_ch, out_ch, 3, padding=1),\n",
    "            nn.BatchNorm2d(out_ch),\n",
    "            nn.ReLU(inplace=True),\n",
    "        )\n",
    "\n",
    "    def forward(self, x):\n",
    "        x = self.conv(x)\n",
    "        return x\n",
    "\n",
    "\n",
    "class down(nn.Module):\n",
    "    def __init__(self, in_ch, out_ch):\n",
    "        super(down, self).__init__()\n",
    "        self.mpconv = nn.Sequential(\n",
    "            nn.MaxPool2d(2), double_conv(in_ch, out_ch))\n",
    "\n",
    "    def forward(self, x):\n",
    "        x = self.mpconv(x)\n",
    "        return x\n",
    "\n",
    "\n",
    "class up(nn.Module):\n",
    "    def __init__(self, in_ch, out_ch, bilinear=False):\n",
    "        super(up, self).__init__()\n",
    "        self.in_ch = in_ch\n",
    "        self.out_ch = out_ch\n",
    "        if bilinear:\n",
    "            self.up = nn.Upsample(\n",
    "                scale_factor=2, mode=\"bilinear\", align_corners=True)\n",
    "        else:\n",
    "            self.up = nn.ConvTranspose2d(\n",
    "                in_ch, in_ch // 2, 2, stride=2\n",
    "            )\n",
    "        self.conv = double_conv(in_ch, out_ch)\n",
    "\n",
    "    def forward(self, x1, x2):\n",
    "        x1 = self.up(x1)\n",
    "        diffY = x2.size()[2] - x1.size()[2]\n",
    "        diffX = x2.size()[3] - x1.size()[3]\n",
    "\n",
    "        x1 = F.pad(x1, (diffX // 2, diffX - diffX //\n",
    "                        2, diffY // 2, diffY - diffY // 2))\n",
    "\n",
    "        x = torch.cat([x2, x1], dim=1)\n",
    "        x = self.conv(x)\n",
    "        return x\n",
    "    \n",
    "    \n",
    "model_unet = UNet()"
   ]
  },
  {
   "cell_type": "code",
   "execution_count": null,
   "id": "greater-activation",
   "metadata": {},
   "outputs": [],
   "source": [
    "optimizer_adam = optim.Adam(model_unet.parameters(), lr=1e-4)"
   ]
  },
  {
   "cell_type": "markdown",
   "id": "insured-metallic",
   "metadata": {},
   "source": [
    "### Prepare data"
   ]
  },
  {
   "cell_type": "markdown",
   "id": "essential-remainder",
   "metadata": {},
   "source": [
    "We ask user to keep all the test data in `data/` folder under the workspace as it will not be sent to collaborators"
   ]
  },
  {
   "cell_type": "code",
   "execution_count": null,
   "id": "blind-circuit",
   "metadata": {},
   "outputs": [],
   "source": [
    "import os\n",
    "from hashlib import sha384\n",
    "import PIL\n",
    "from torch.utils.data import Dataset, DataLoader\n",
    "from torchvision import transforms as tsf\n",
    "from skimage import io"
   ]
  },
  {
   "cell_type": "code",
   "execution_count": null,
   "id": "recorded-input",
   "metadata": {
    "scrolled": true
   },
   "outputs": [],
   "source": [
    "os.makedirs('data', exist_ok=True)\n",
    "!wget -nc 'https://datasets.simula.no/hyper-kvasir/hyper-kvasir-segmented-images.zip' -O ./data/kvasir.zip\n",
    "ZIP_SHA384 = 'e30d18a772c6520476e55b610a4db457237f151e'\\\n",
    "    '19182849d54b49ae24699881c1e18e0961f77642be900450ef8b22e7'\n",
    "assert sha384(open('./data/kvasir.zip', 'rb').read(\n",
    "    os.path.getsize('./data/kvasir.zip'))).hexdigest() == ZIP_SHA384\n",
    "!unzip -n ./data/kvasir.zip -d ./data"
   ]
  },
  {
   "cell_type": "code",
   "execution_count": null,
   "id": "prepared-israel",
   "metadata": {},
   "outputs": [],
   "source": [
    "DATA_PATH = './data/segmented-images/'\n",
    "import numpy as np\n",
    "\n",
    "def read_data(image_path, mask_path):\n",
    "    \"\"\"\n",
    "    Read image and mask from disk.\n",
    "    \"\"\"\n",
    "    img = io.imread(image_path)\n",
    "    assert(img.shape[2] == 3)\n",
    "    mask = io.imread(mask_path)\n",
    "    return (img, mask[:, :, 0].astype(np.uint8))\n",
    "\n",
    "\n",
    "class KvasirDataset(Dataset):\n",
    "    \"\"\"\n",
    "    Kvasir dataset contains 1000 images for all collaborators.\n",
    "    Args:\n",
    "        data_path: path to dataset on disk\n",
    "        collaborator_count: total number of collaborators\n",
    "        collaborator_num: number of current collaborator\n",
    "        is_validation: validation option\n",
    "    \"\"\"\n",
    "\n",
    "#     def __init__(self, data_path, collaborator_count, collaborator_num, is_validation):\n",
    "    def __init__(self, images_path = './data/segmented-images/images/', \\\n",
    "                        masks_path = './data/segmented-images/masks/',\n",
    "                        validation_fraction=1/8, is_validation=False):\n",
    "\n",
    "        self.images_path = images_path\n",
    "        self.masks_path = masks_path\n",
    "        self.images_names = [img_name for img_name in sorted(os.listdir(\n",
    "            self.images_path)) if len(img_name) > 3 and img_name[-3:] == 'jpg']\n",
    "\n",
    "        assert(len(self.images_names) > 2), \"Too few images\"\n",
    "        \n",
    "        validation_size = max(1, int(len(self.images_names) * validation_fraction))\n",
    "        \n",
    "        if is_validation:\n",
    "            self.images_names = self.images_names[-validation_size :]\n",
    "        else:\n",
    "            self.images_names = self.images_names[: -validation_size]\n",
    "        \n",
    "        # Prepare transforms\n",
    "        self.img_trans = tsf.Compose([\n",
    "            tsf.ToPILImage(),\n",
    "            tsf.Resize((332, 332)),\n",
    "            tsf.ToTensor(),\n",
    "            tsf.Normalize(mean=[0.5, 0.5, 0.5], std=[0.5, 0.5, 0.5])])\n",
    "        self.mask_trans = tsf.Compose([\n",
    "            tsf.ToPILImage(),\n",
    "            tsf.Resize((332, 332), interpolation=PIL.Image.NEAREST),\n",
    "            tsf.ToTensor()])\n",
    "        \n",
    "\n",
    "    def __getitem__(self, index):\n",
    "        name = self.images_names[index]\n",
    "        img, mask = read_data(self.images_path + name, self.masks_path + name)\n",
    "        img = self.img_trans(img).numpy()\n",
    "        mask = self.mask_trans(mask).numpy()\n",
    "        return img, mask\n",
    "\n",
    "    def __len__(self):\n",
    "        return len(self.images_names)"
   ]
  },
  {
   "cell_type": "markdown",
   "id": "portuguese-groove",
   "metadata": {},
   "source": [
    "### Define Federated Learning tasks"
   ]
  },
  {
   "cell_type": "code",
   "execution_count": null,
   "id": "enclosed-abuse",
   "metadata": {},
   "outputs": [],
   "source": [
    "def function_defined_in_notebook():\n",
    "    print('I will cause problems')\n",
    "\n",
    "    \n",
    "    \n",
    "def train(unet_model, train_loader, optimizer, device, loss_fn=soft_dice_loss):\n",
    "    \n",
    "    function_defined_in_notebook()\n",
    "    \n",
    "    unet_model.train()\n",
    "    unet_model.to(device)\n",
    "\n",
    "    losses = []\n",
    "\n",
    "    for data, target in train_loader:\n",
    "        data, target = torch.tensor(data).to(device), torch.tensor(\n",
    "            target).to(device, dtype=torch.float32)\n",
    "        optimizer.zero_grad()\n",
    "        output = unet_model(data)\n",
    "        loss = loss_fn(output=output, target=target)\n",
    "        loss.backward()\n",
    "        optimizer.step()\n",
    "        losses.append(loss.detach().cpu().numpy())\n",
    "        \n",
    "    return {'train_loss': np.mean(losses),}\n",
    "\n",
    "\n",
    "def validate(unet_model, val_loader, device):\n",
    "    unet_model.eval()\n",
    "    unet_model.to(device)\n",
    "\n",
    "    val_score = 0\n",
    "    total_samples = 0\n",
    "\n",
    "    with torch.no_grad():\n",
    "        for data, target in val_loader:\n",
    "            samples = target.shape[0]\n",
    "            total_samples += samples\n",
    "            data, target = torch.tensor(data).to(device), \\\n",
    "                torch.tensor(target).to(device, dtype=torch.int64)\n",
    "            output = unet_model(data)\n",
    "            val = soft_dice_coef(output, target)\n",
    "            val_score += val.sum().cpu().numpy()\n",
    "            \n",
    "    return {'dice_coef': val_score / total_samples,}"
   ]
  },
  {
   "cell_type": "code",
   "execution_count": null,
   "id": "secure-protest",
   "metadata": {},
   "outputs": [],
   "source": []
  },
  {
   "cell_type": "markdown",
   "id": "obvious-tyler",
   "metadata": {},
   "source": [
    "## Describing FL experiment"
   ]
  },
  {
   "cell_type": "code",
   "execution_count": null,
   "id": "rubber-address",
   "metadata": {},
   "outputs": [],
   "source": [
    "from openfl.interface.interactive_api.experiment import TaskInterface, DataInterface, ModelInterface, FLExperiment"
   ]
  },
  {
   "cell_type": "markdown",
   "id": "caroline-passion",
   "metadata": {},
   "source": [
    "### Register model"
   ]
  },
  {
   "cell_type": "code",
   "execution_count": null,
   "id": "handled-teens",
   "metadata": {},
   "outputs": [],
   "source": [
    "from copy import deepcopy\n",
    "\n",
    "framework_adapter = 'openfl.plugins.frameworks_adapters.pytorch_adapter.FrameworkAdapterPlugin'\n",
    "MI = ModelInterface(model=model_unet, optimizer=optimizer_adam, framework_plugin=framework_adapter)\n",
    "\n",
    "# Save the initial model state\n",
    "initial_model = deepcopy(model_unet)"
   ]
  },
  {
   "cell_type": "markdown",
   "id": "sustainable-public",
   "metadata": {},
   "source": [
    "### Register dataset"
   ]
  },
  {
   "cell_type": "markdown",
   "id": "unlike-texas",
   "metadata": {},
   "source": [
    "We extract User dataset class implementation.\n",
    "Is it convinient?\n",
    "What if the dataset is not a class?"
   ]
  },
  {
   "cell_type": "code",
   "execution_count": null,
   "id": "anticipated-coverage",
   "metadata": {},
   "outputs": [],
   "source": [
    "class UserDataset:\n",
    "    def __init__(self, path_to_local_data):\n",
    "        print(f'User Dataset initialized with {path_to_local_data}')\n",
    "        \n",
    "        \n",
    "class OpenflMixin:   \n",
    "    def _delayed_init(self):\n",
    "        raise NotImplementedError\n",
    "        \n",
    "        \n",
    "class FedDataset(OpenflMixin):\n",
    "    def __init__(self, UserDataset):\n",
    "        self.user_dataset_class = UserDataset\n",
    "        print('We implement all abstract methods from mixin in this class')\n",
    "        \n",
    "    def _delayed_init(self, data_path):\n",
    "        print('This method is called on the collaborator node')\n",
    "        dataset_obj = self.user_dataset_class(data_path)\n",
    "        \n",
    "        \n",
    "fed_dataset = FedDataset(UserDataset)\n",
    "fed_dataset._delayed_init('data path on the collaborator node')"
   ]
  },
  {
   "cell_type": "code",
   "execution_count": null,
   "id": "verbal-newton",
   "metadata": {},
   "outputs": [],
   "source": [
    "class FedDataset(DataInterface):\n",
    "    def __init__(self, UserDatasetClass, **kwargs):\n",
    "        self.UserDatasetClass = UserDatasetClass\n",
    "        self.kwargs = kwargs\n",
    "    \n",
    "    def _delayed_init(self, data_path='1,1'):\n",
    "        # With the next command the local dataset will be loaded on the collaborator node\n",
    "        # For this example we have the same dataset on the same path, and we will shard it\n",
    "        # So we use `data_path` information for this purpose.\n",
    "        self.rank, self.world_size = [int(part) for part in data_path.split(',')]\n",
    "        \n",
    "        validation_fraction=1/8\n",
    "        self.train_set = self.UserDatasetClass(validation_fraction=validation_fraction, is_validation=False)\n",
    "        self.valid_set = self.UserDatasetClass(validation_fraction=validation_fraction, is_validation=True)\n",
    "        \n",
    "        # Do the actual sharding\n",
    "        self._do_sharding( self.rank, self.world_size)\n",
    "        \n",
    "    def _do_sharding(self, rank, world_size):\n",
    "        # This method relies on the dataset's implementation\n",
    "        # i.e. coupled in a bad way\n",
    "        self.train_set.images_names = self.train_set.images_names[ rank-1 :: world_size ]\n",
    "#         self.valid_set.images_names = self.valid_set.images_names[ rank-1 :: world_size ]\n",
    "        \n",
    "\n",
    "    def get_train_loader(self, **kwargs):\n",
    "        \"\"\"\n",
    "        Output of this method will be provided to tasks with optimizer in contract\n",
    "        \"\"\"\n",
    "        return DataLoader(\n",
    "            self.train_set, num_workers=8, batch_size=self.kwargs['train_bs'], shuffle=True\n",
    "            )\n",
    "\n",
    "    def get_valid_loader(self, **kwargs):\n",
    "        \"\"\"\n",
    "        Output of this method will be provided to tasks without optimizer in contract\n",
    "        \"\"\"\n",
    "        return DataLoader(self.valid_set, num_workers=8, batch_size=self.kwargs['valid_bs'])\n",
    "\n",
    "    def get_train_data_size(self):\n",
    "        \"\"\"\n",
    "        Information for aggregation\n",
    "        \"\"\"\n",
    "        return len(self.train_set)\n",
    "\n",
    "    def get_valid_data_size(self):\n",
    "        \"\"\"\n",
    "        Information for aggregation\n",
    "        \"\"\"\n",
    "        return len(self.valid_set)\n",
    "    \n",
    "fed_dataset = FedDataset(KvasirDataset, train_bs=8, valid_bs=8)"
   ]
  },
  {
   "cell_type": "markdown",
   "id": "marine-kansas",
   "metadata": {},
   "source": [
    "### Register tasks"
   ]
  },
  {
   "cell_type": "code",
   "execution_count": null,
   "id": "increasing-builder",
   "metadata": {},
   "outputs": [],
   "source": [
    "TI = TaskInterface()\n",
    "import torch\n",
    "\n",
    "import tqdm\n",
    "\n",
    "def function_defined_in_notebook(some_parameter):\n",
    "    print('I will cause problems')\n",
    "    print(f'Also I accept a parameter and it is {some_parameter}')\n",
    "\n",
    "# We do not actually need to register additional kwargs, Just serialize them\n",
    "@TI.add_kwargs(**{'some_parameter': 42})\n",
    "@TI.register_fl_task(model='unet_model', data_loader='train_loader', \\\n",
    "                     device='device', optimizer='optimizer')     \n",
    "def train(unet_model, train_loader, optimizer, device, loss_fn=soft_dice_loss, some_parameter=None):\n",
    "    if not torch.cuda.is_available():\n",
    "        device = 'cpu'\n",
    "    \n",
    "    function_defined_in_notebook(some_parameter)\n",
    "    \n",
    "    train_loader = tqdm.tqdm(train_loader, desc=\"train\")\n",
    "    \n",
    "    unet_model.train()\n",
    "    unet_model.to(device)\n",
    "\n",
    "    losses = []\n",
    "\n",
    "    for data, target in train_loader:\n",
    "        data, target = torch.tensor(data).to(device), torch.tensor(\n",
    "            target).to(device, dtype=torch.float32)\n",
    "        optimizer.zero_grad()\n",
    "        output = unet_model(data)\n",
    "        loss = loss_fn(output=output, target=target)\n",
    "        loss.backward()\n",
    "        optimizer.step()\n",
    "        losses.append(loss.detach().cpu().numpy())\n",
    "        \n",
    "    return {'train_loss': np.mean(losses),}\n",
    "\n",
    "\n",
    "@TI.register_fl_task(model='unet_model', data_loader='val_loader', device='device')     \n",
    "def validate(unet_model, val_loader, device):\n",
    "    unet_model.eval()\n",
    "    unet_model.to(device)\n",
    "    \n",
    "    val_loader = tqdm.tqdm(val_loader, desc=\"validate\")\n",
    "\n",
    "    val_score = 0\n",
    "    total_samples = 0\n",
    "\n",
    "    with torch.no_grad():\n",
    "        for data, target in val_loader:\n",
    "            samples = target.shape[0]\n",
    "            total_samples += samples\n",
    "            data, target = torch.tensor(data).to(device), \\\n",
    "                torch.tensor(target).to(device, dtype=torch.int64)\n",
    "            output = unet_model(data)\n",
    "            val = soft_dice_coef(output, target)\n",
    "            val_score += val.sum().cpu().numpy()\n",
    "            \n",
    "    return {'dice_coef': val_score / total_samples,}\n",
    "\n",
    "\n",
    "# @TI.register_fl_task(model='unet_model', data_loader='val_loader', device='device')     \n",
    "# def test_task(np_array):\n",
    "#     linear = nn.Linear(10, 5)\n",
    "#     return linear(torch.tensor(np_array, dtype=torch.float))\n"
   ]
  },
  {
   "cell_type": "markdown",
   "id": "derived-bride",
   "metadata": {},
   "source": [
    "## Time to start a federated learning experiment"
   ]
  },
  {
   "cell_type": "code",
<<<<<<< HEAD
   "execution_count": null,
   "id": "silver-baltimore",
=======
   "execution_count": 15,
   "id": "73931c77",
>>>>>>> 9cb90a5b
   "metadata": {},
   "outputs": [],
   "source": [
    "# Create a federation\n",
    "from openfl.interface.interactive_api.federation import Federation\n",
    "\n",
    "# 1) Run with TLS disabled (trusted environment)\n",
    "# will determine fqdn by itself\n",
<<<<<<< HEAD
    "federation = Federation(central_node_fqdn='localhost', disable_tls=True)\n",
=======
    "federation = Federation(central_node_fqdn='nnlicv448.inn.intel.com', disable_tls=True)\n",
    "\n",
>>>>>>> 9cb90a5b
    "# First number which is a collaborators rank is also passed as a cuda device identifier\n",
    "col_data_paths = {'one': '1,2',\n",
    "                'two': '2,2'}\n",
    "federation.register_collaborators(col_data_paths=col_data_paths)\n",
    "\n",
    "# --------------------------------------------------------------------------------------------------------------------\n",
    "# 2) Run with aggregator-collaborator mTLS \n",
    "# If the user wants to enable mTLS their must provide CA root chain, and signed key pair to the federation interface\n",
    "cert_chain = 'cert/cert_chain.crt'\n",
    "agg_certificate = 'cert/agg_certificate.crt'\n",
    "agg_private_key = 'cert/agg_private.key'\n",
    "\n",
    "federation = Federation(central_node_fqdn='nnlicv448.inn.intel.com', disable_tls=True,\n",
    "                       cert_chain=cert_chain, agg_certificate=agg_certificate, agg_private_key=agg_private_key)\n",
    "col_data_paths = {'one': '1,1',}\n",
    "federation.register_collaborators(col_data_paths=col_data_paths)"
   ]
  },
  {
   "cell_type": "markdown",
   "id": "adad7744",
   "metadata": {},
   "source": [
    "#### Certification of an aggregator\n",
    "* fx workspace certify: creates cert folder and CA as well as cert_chain\n",
    "* fx aggregator generate-cert-request --fqdn `FQDN`: you can pass a specific aggregator FQDN if you want\n",
    "* fx aggregator certify --fqdn `FQDN` --silent: signes aggregators cert\n",
    "<br> After that just pass the paths to required certs to the Federation API\n",
    "\n",
    "#### Certification of a collaborator\n",
    "just follow the usual procedure: <br>\n",
    "fx collaborator generate-cert-request -d {DATA_PATH} -n {COL} \n",
    "\n",
    "fx collaborator certify --request-pkg {COL_DIRECTORY}/{FED_WORKSPACE}/col_{COL}_to_agg_cert_request.zip\n",
    "\n",
    "fx collaborator certify --import {FED_DIRECTORY}/agg_to_col_{COL}_signed_cert.zip"
   ]
  },
  {
   "cell_type": "code",
   "execution_count": null,
   "id": "mature-renewal",
   "metadata": {},
   "outputs": [],
   "source": [
    "# create an experimnet in federation\n",
    "fl_experiment = FLExperiment(federation=federation,)"
   ]
  },
  {
   "cell_type": "code",
   "execution_count": 17,
   "id": "lightweight-causing",
   "metadata": {
    "scrolled": false
   },
<<<<<<< HEAD
   "outputs": [],
=======
   "outputs": [
    {
     "name": "stderr",
     "output_type": "stream",
     "text": [
      "tried to remove tensor: __opt_state_needed not present in the tensor dict\n",
      "tried to remove tensor: __opt_state_needed not present in the tensor dict\n",
      "gRPC is running on insecure channel with TLS disabled.\n"
     ]
    }
   ],
>>>>>>> 9cb90a5b
   "source": [
    "# If I use autoreload I got a pickling error\n",
    "\n",
    "# The following command zips the workspace and python requirements to be transfered to collaborator nodes\n",
    "fl_experiment.prepare_workspace_distribution(model_provider=MI, task_keeper=TI, data_loader=fed_dataset, rounds_to_train=7, \\\n",
    "                              opt_treatment='CONTINUE_GLOBAL')\n",
    "# This command starts the aggregator server\n",
    "fl_experiment.start_experiment(model_provider=MI)"
   ]
  },
  {
   "cell_type": "markdown",
   "id": "8c30b301",
   "metadata": {},
   "source": [
    "## Now we validate the best model!"
   ]
  },
  {
   "cell_type": "code",
   "execution_count": 18,
   "id": "55acff59",
   "metadata": {},
   "outputs": [],
   "source": [
    "best_model = fl_experiment.get_best_model()"
   ]
  },
  {
   "cell_type": "code",
   "execution_count": 19,
   "id": "9fb5718d",
   "metadata": {},
   "outputs": [
    {
     "name": "stderr",
     "output_type": "stream",
     "text": [
      "/home/davidyuk/.virtualenvs/kvasir-test/lib/python3.7/site-packages/torchvision/transforms/transforms.py:258: UserWarning: Argument interpolation should be of type InterpolationMode instead of int. Please, use InterpolationMode enum.\n",
      "  \"Argument interpolation should be of type InterpolationMode instead of int. \"\n"
     ]
    }
   ],
   "source": [
    "fed_dataset._delayed_init()"
   ]
  },
  {
   "cell_type": "code",
   "execution_count": 20,
   "id": "a2acb7e6",
   "metadata": {},
   "outputs": [
    {
     "name": "stderr",
     "output_type": "stream",
     "text": [
      "validate:   0%|          | 0/16 [00:00<?, ?it/s]/home/davidyuk/.virtualenvs/kvasir-test/lib/python3.7/site-packages/ipykernel_launcher.py:54: UserWarning: To copy construct from a tensor, it is recommended to use sourceTensor.clone().detach() or sourceTensor.clone().detach().requires_grad_(True), rather than torch.tensor(sourceTensor).\n",
      "/home/davidyuk/.virtualenvs/kvasir-test/lib/python3.7/site-packages/ipykernel_launcher.py:55: UserWarning: To copy construct from a tensor, it is recommended to use sourceTensor.clone().detach() or sourceTensor.clone().detach().requires_grad_(True), rather than torch.tensor(sourceTensor).\n",
      "validate: 100%|██████████| 16/16 [00:38<00:00,  2.39s/it]\n"
     ]
    },
    {
     "data": {
      "text/plain": [
       "{'dice_coef': 0.2016089882850647}"
      ]
     },
     "execution_count": 20,
     "metadata": {},
     "output_type": "execute_result"
    }
   ],
   "source": [
    "# Validating initial model\n",
    "validate(initial_model, fed_dataset.get_valid_loader(), 'cpu')"
   ]
  },
  {
   "cell_type": "code",
   "execution_count": 21,
   "id": "c12ca93f",
   "metadata": {},
   "outputs": [
    {
     "name": "stderr",
     "output_type": "stream",
     "text": [
      "validate:   0%|          | 0/16 [00:00<?, ?it/s]/home/davidyuk/.virtualenvs/kvasir-test/lib/python3.7/site-packages/ipykernel_launcher.py:54: UserWarning: To copy construct from a tensor, it is recommended to use sourceTensor.clone().detach() or sourceTensor.clone().detach().requires_grad_(True), rather than torch.tensor(sourceTensor).\n",
      "/home/davidyuk/.virtualenvs/kvasir-test/lib/python3.7/site-packages/ipykernel_launcher.py:55: UserWarning: To copy construct from a tensor, it is recommended to use sourceTensor.clone().detach() or sourceTensor.clone().detach().requires_grad_(True), rather than torch.tensor(sourceTensor).\n",
      "validate: 100%|██████████| 16/16 [00:37<00:00,  2.37s/it]\n"
     ]
    },
    {
     "data": {
      "text/plain": [
       "{'dice_coef': 0.4961296663284302}"
      ]
     },
     "execution_count": 21,
     "metadata": {},
     "output_type": "execute_result"
    }
   ],
   "source": [
    "# Validating trained model\n",
    "validate(best_model, fed_dataset.get_valid_loader(), 'cpu')"
   ]
  },
  {
   "cell_type": "markdown",
   "id": "1e6734f6",
   "metadata": {},
   "source": [
    "## We can tune model further!!"
   ]
  },
  {
   "cell_type": "code",
   "execution_count": 22,
   "id": "3940e75e",
   "metadata": {},
   "outputs": [
    {
     "ename": "TypeError",
     "evalue": "start_experiment() got an unexpected keyword argument 'task_keeper'",
     "output_type": "error",
     "traceback": [
      "\u001b[0;31m---------------------------------------------------------------------------\u001b[0m",
      "\u001b[0;31mTypeError\u001b[0m                                 Traceback (most recent call last)",
      "\u001b[0;32m<ipython-input-22-46cfc9583e88>\u001b[0m in \u001b[0;36m<module>\u001b[0;34m\u001b[0m\n\u001b[1;32m      1\u001b[0m \u001b[0mMI\u001b[0m \u001b[0;34m=\u001b[0m \u001b[0mModelInterface\u001b[0m\u001b[0;34m(\u001b[0m\u001b[0mmodel\u001b[0m\u001b[0;34m=\u001b[0m\u001b[0mbest_model\u001b[0m\u001b[0;34m,\u001b[0m \u001b[0moptimizer\u001b[0m\u001b[0;34m=\u001b[0m\u001b[0moptimizer_adam\u001b[0m\u001b[0;34m,\u001b[0m \u001b[0mframework_plugin\u001b[0m\u001b[0;34m=\u001b[0m\u001b[0mframework_adapter\u001b[0m\u001b[0;34m)\u001b[0m\u001b[0;34m\u001b[0m\u001b[0;34m\u001b[0m\u001b[0m\n\u001b[1;32m      2\u001b[0m fl_experiment.start_experiment(model_provider=MI, task_keeper=TI, data_loader=fed_dataset, rounds_to_train=4, \\\n\u001b[0;32m----> 3\u001b[0;31m                               opt_treatment='CONTINUE_GLOBAL')\n\u001b[0m",
      "\u001b[0;31mTypeError\u001b[0m: start_experiment() got an unexpected keyword argument 'task_keeper'"
     ]
    }
   ],
   "source": [
    "MI = ModelInterface(model=best_model, optimizer=optimizer_adam, framework_plugin=framework_adapter)\n",
    "fl_experiment.start_experiment(model_provider=MI, task_keeper=TI, data_loader=fed_dataset, rounds_to_train=4, \\\n",
    "                              opt_treatment='CONTINUE_GLOBAL')"
   ]
  },
  {
   "cell_type": "code",
   "execution_count": null,
   "id": "1bd786d2",
   "metadata": {},
   "outputs": [],
   "source": [
    "best_model = fl_experiment.get_best_model()\n",
    "# Validating trained model\n",
    "validate(best_model, fed_dataset.get_valid_loader(), 'cpu')"
   ]
  },
  {
   "cell_type": "code",
   "execution_count": null,
   "id": "af49bc78",
   "metadata": {},
   "outputs": [],
   "source": []
  },
  {
   "cell_type": "code",
   "execution_count": null,
   "id": "54981e40",
   "metadata": {
    "scrolled": true
   },
   "outputs": [],
   "source": [
    "server.aggregator.tensor_db.tensor_db"
   ]
  },
  {
   "cell_type": "code",
   "execution_count": null,
   "id": "50e47bd6",
   "metadata": {},
   "outputs": [],
   "source": []
  },
  {
   "cell_type": "code",
   "execution_count": null,
   "id": "8a4ef836",
   "metadata": {},
   "outputs": [],
   "source": [
    "server.aggregator.tensor_db.tensor_db['tags'].describe()"
   ]
  },
  {
   "cell_type": "code",
   "execution_count": null,
   "id": "0d60c7c3",
   "metadata": {},
   "outputs": [],
   "source": [
    "server.aggregator.best_tensor_dict"
   ]
  },
  {
   "cell_type": "code",
   "execution_count": null,
   "id": "spiritual-valentine",
   "metadata": {
    "scrolled": true
   },
   "outputs": [],
   "source": [
    "fl_experiment.plan.config['tasks']"
   ]
  },
  {
   "cell_type": "code",
   "execution_count": null,
   "id": "prescription-authentication",
   "metadata": {},
   "outputs": [],
   "source": [
    "fl_experiment."
   ]
  },
  {
   "cell_type": "code",
   "execution_count": null,
   "id": "intelligent-sheep",
   "metadata": {},
   "outputs": [],
   "source": [
    "TI.task_registry"
   ]
  },
  {
   "cell_type": "code",
   "execution_count": null,
   "id": "wicked-electric",
   "metadata": {},
   "outputs": [],
   "source": []
  },
  {
   "cell_type": "code",
   "execution_count": null,
   "id": "proud-socket",
   "metadata": {},
   "outputs": [],
   "source": [
    "[1,2,3] + [4,4]"
   ]
  },
  {
   "cell_type": "code",
   "execution_count": null,
   "id": "domestic-hygiene",
   "metadata": {},
   "outputs": [],
   "source": [
    "from os import makedirs"
   ]
  },
  {
   "cell_type": "code",
   "execution_count": null,
   "id": "d03c0769",
   "metadata": {},
   "outputs": [],
   "source": [
    "makedirs('./ho')"
   ]
  },
  {
   "cell_type": "code",
   "execution_count": null,
   "id": "4532a155",
   "metadata": {},
   "outputs": [],
   "source": [
    "!which python\n"
   ]
  },
  {
   "cell_type": "code",
   "execution_count": null,
   "id": "6d0da92a",
   "metadata": {},
   "outputs": [],
   "source": []
  }
 ],
 "metadata": {
  "kernelspec": {
   "display_name": "py3.7",
   "language": "python",
   "name": "py3.7"
  },
  "language_info": {
   "codemirror_mode": {
    "name": "ipython",
    "version": 3
   },
   "file_extension": ".py",
   "mimetype": "text/x-python",
   "name": "python",
   "nbconvert_exporter": "python",
   "pygments_lexer": "ipython3",
   "version": "3.7.9"
  }
 },
 "nbformat": 4,
 "nbformat_minor": 5
}<|MERGE_RESOLUTION|>--- conflicted
+++ resolved
@@ -27,39 +27,7 @@
    "metadata": {
     "scrolled": true
    },
-<<<<<<< HEAD
-   "outputs": [],
-=======
-   "outputs": [
-    {
-     "name": "stdout",
-     "output_type": "stream",
-     "text": [
-      "Requirement already satisfied: torchvision in /home/davidyuk/.virtualenvs/kvasir-test/lib/python3.7/site-packages (0.9.1)\n",
-      "Requirement already satisfied: numpy in /home/davidyuk/.virtualenvs/kvasir-test/lib/python3.7/site-packages (from torchvision) (1.20.2)\n",
-      "Requirement already satisfied: torch==1.8.1 in /home/davidyuk/.virtualenvs/kvasir-test/lib/python3.7/site-packages (from torchvision) (1.8.1)\n",
-      "Requirement already satisfied: pillow>=4.1.1 in /home/davidyuk/.virtualenvs/kvasir-test/lib/python3.7/site-packages (from torchvision) (8.2.0)\n",
-      "Requirement already satisfied: typing-extensions in /home/davidyuk/.virtualenvs/kvasir-test/lib/python3.7/site-packages (from torch==1.8.1->torchvision) (3.7.4.3)\n",
-      "Requirement already satisfied: scikit-image in /home/davidyuk/.virtualenvs/kvasir-test/lib/python3.7/site-packages (0.18.1)\n",
-      "Requirement already satisfied: matplotlib!=3.0.0,>=2.0.0 in /home/davidyuk/.virtualenvs/kvasir-test/lib/python3.7/site-packages (from scikit-image) (3.4.1)\n",
-      "Requirement already satisfied: PyWavelets>=1.1.1 in /home/davidyuk/.virtualenvs/kvasir-test/lib/python3.7/site-packages (from scikit-image) (1.1.1)\n",
-      "Requirement already satisfied: numpy>=1.16.5 in /home/davidyuk/.virtualenvs/kvasir-test/lib/python3.7/site-packages (from scikit-image) (1.20.2)\n",
-      "Requirement already satisfied: scipy>=1.0.1 in /home/davidyuk/.virtualenvs/kvasir-test/lib/python3.7/site-packages (from scikit-image) (1.6.2)\n",
-      "Requirement already satisfied: tifffile>=2019.7.26 in /home/davidyuk/.virtualenvs/kvasir-test/lib/python3.7/site-packages (from scikit-image) (2021.4.8)\n",
-      "Requirement already satisfied: networkx>=2.0 in /home/davidyuk/.virtualenvs/kvasir-test/lib/python3.7/site-packages (from scikit-image) (2.5.1)\n",
-      "Requirement already satisfied: imageio>=2.3.0 in /home/davidyuk/.virtualenvs/kvasir-test/lib/python3.7/site-packages (from scikit-image) (2.9.0)\n",
-      "Requirement already satisfied: pillow!=7.1.0,!=7.1.1,>=4.3.0 in /home/davidyuk/.virtualenvs/kvasir-test/lib/python3.7/site-packages (from scikit-image) (8.2.0)\n",
-      "Requirement already satisfied: kiwisolver>=1.0.1 in /home/davidyuk/.virtualenvs/kvasir-test/lib/python3.7/site-packages (from matplotlib!=3.0.0,>=2.0.0->scikit-image) (1.3.1)\n",
-      "Requirement already satisfied: pyparsing>=2.2.1 in /home/davidyuk/.virtualenvs/kvasir-test/lib/python3.7/site-packages (from matplotlib!=3.0.0,>=2.0.0->scikit-image) (2.4.7)\n",
-      "Requirement already satisfied: python-dateutil>=2.7 in /home/davidyuk/.virtualenvs/kvasir-test/lib/python3.7/site-packages (from matplotlib!=3.0.0,>=2.0.0->scikit-image) (2.8.1)\n",
-      "Requirement already satisfied: cycler>=0.10 in /home/davidyuk/.virtualenvs/kvasir-test/lib/python3.7/site-packages (from matplotlib!=3.0.0,>=2.0.0->scikit-image) (0.10.0)\n",
-      "Requirement already satisfied: six in /home/davidyuk/.virtualenvs/kvasir-test/lib/python3.7/site-packages (from cycler>=0.10->matplotlib!=3.0.0,>=2.0.0->scikit-image) (1.15.0)\n",
-      "Requirement already satisfied: decorator<5,>=4.3 in /home/davidyuk/.virtualenvs/kvasir-test/lib/python3.7/site-packages (from networkx>=2.0->scikit-image) (4.4.2)\n",
-      "Requirement already satisfied: dill in /home/davidyuk/.virtualenvs/kvasir-test/lib/python3.7/site-packages (0.3.3)\n"
-     ]
-    }
-   ],
->>>>>>> 9cb90a5b
+   "outputs": [],
    "source": [
     "# Install dependencies if not already installed\n",
     "!pip install torchvision\n",
@@ -653,13 +621,9 @@
   },
   {
    "cell_type": "code",
-<<<<<<< HEAD
    "execution_count": null,
    "id": "silver-baltimore",
-=======
-   "execution_count": 15,
-   "id": "73931c77",
->>>>>>> 9cb90a5b
+
    "metadata": {},
    "outputs": [],
    "source": [
@@ -668,12 +632,11 @@
     "\n",
     "# 1) Run with TLS disabled (trusted environment)\n",
     "# will determine fqdn by itself\n",
-<<<<<<< HEAD
+
     "federation = Federation(central_node_fqdn='localhost', disable_tls=True)\n",
-=======
+
     "federation = Federation(central_node_fqdn='nnlicv448.inn.intel.com', disable_tls=True)\n",
-    "\n",
->>>>>>> 9cb90a5b
+
     "# First number which is a collaborators rank is also passed as a cuda device identifier\n",
     "col_data_paths = {'one': '1,2',\n",
     "                'two': '2,2'}\n",
@@ -730,21 +693,9 @@
    "metadata": {
     "scrolled": false
    },
-<<<<<<< HEAD
-   "outputs": [],
-=======
-   "outputs": [
-    {
-     "name": "stderr",
-     "output_type": "stream",
-     "text": [
-      "tried to remove tensor: __opt_state_needed not present in the tensor dict\n",
-      "tried to remove tensor: __opt_state_needed not present in the tensor dict\n",
-      "gRPC is running on insecure channel with TLS disabled.\n"
-     ]
-    }
-   ],
->>>>>>> 9cb90a5b
+
+   "outputs": [],
+
    "source": [
     "# If I use autoreload I got a pickling error\n",
     "\n",
