--- conflicted
+++ resolved
@@ -9,7 +9,6 @@
 import numpy as np
 
 
-<<<<<<< HEAD
 def add_log_level(level_name, level_num, method_name=None):
     """
     Add a new logging level to the logging module.
@@ -34,7 +33,7 @@
     setattr(logging, level_name, level_num)
     setattr(logging.getLoggerClass(), method_name, log_for_level)
     setattr(logging, method_name, log_to_root)
-=======
+
 def getfqdn_env(name: str = '') -> str:
     """
     Get the system FQDN, with priority given to environment variables.
@@ -49,7 +48,6 @@
     if fqdn is not None:
         return fqdn
     return getfqdn(name)
->>>>>>> bd73b749
 
 
 def split_tensor_dict_into_floats_and_non_floats(tensor_dict):
