--- conflicted
+++ resolved
@@ -8,21 +8,15 @@
 from collections import defaultdict
 from copy import deepcopy
 from logging import getLogger
-<<<<<<< HEAD
-import functools
+from pathlib import Path
+
 from rich.console import Console
 from rich.logging import RichHandler
-from collections import defaultdict
+
 from openfl.federated import Plan
-from pathlib import Path
-=======
-from pathlib import Path
-
-from openfl.federated import Plan
->>>>>>> 6191a61a
 from openfl.interface.cli_helper import WORKSPACE
+from openfl.utilities import add_log_level
 from openfl.utilities import split_tensor_dict_for_holdouts
-from openfl.utilities import add_log_level
 
 
 class FLExperiment:
