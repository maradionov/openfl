--- conflicted
+++ resolved
@@ -166,11 +166,6 @@
         # Change plan name to default one
         plan.name = 'plan.yaml'
 
-<<<<<<< HEAD
-        # plan.authorized_cols = list(self.federation.col_data_paths.keys())
-        # Network part of the plan
-        plan.config['network']['settings']['agg_addr'] = self.federation.director_node_fqdn
-=======
         # Seems like we still need to fill authorized_cols list
         # So aggregator know when to start sending tasks
         # We also could change the aggregator logic so it will send tasks to aggregator
@@ -183,7 +178,6 @@
         # We just choose a port randomly from plan hash
         plan.config['network']['settings']['agg_addr'] = \
             self.federation.director_node_fqdn.split(':')[0]  # We drop the port
->>>>>>> 91d5f9cd
         plan.config['network']['settings']['disable_tls'] = self.federation.disable_tls
 
         # Aggregator part of the plan
@@ -389,16 +383,12 @@
         """Initialize DataLoader."""
         self.kwargs = kwargs
 
-<<<<<<< HEAD
-    def set_shard_descriptor(self, shard_descriptor):
-=======
     @property
     def shard_descriptor(self):
         return self._shard_descriptor
 
     @shard_descriptor.setter
     def shard_descriptor(self, shard_descriptor):
->>>>>>> 91d5f9cd
         """
         Describe per-collaborator procedures or sharding.
 
