# Copyright (C) 2020-2021 Intel Corporation
# SPDX-License-Identifier: Apache-2.0

"""PyTorchTaskRunner module."""

from copy import deepcopy
from typing import Iterator
from typing import Tuple

import numpy as np
import torch as pt
import torch.nn as nn
import tqdm

from openfl.utilities import Metric
from openfl.utilities import split_tensor_dict_for_holdouts
from openfl.utilities import TensorKey
from .runner import TaskRunner


class PyTorchTaskRunner(nn.Module, TaskRunner):
    """PyTorch Model class for Federated Learning."""

    def __init__(
            self,
            device: str = None,
            loss_fn=None,
            optimizer=None,
            **kwargs
    ):
        """Initialize.

        Args:
            device (string): Compute device (default="cpu")
            **kwargs: Additional parameters to pass to the functions
        """
        super().__init__()
        TaskRunner.__init__(self, **kwargs)
        if device:
            self.device = device
        else:
            self.device = pt.device('cuda' if pt.cuda.is_available() else 'cpu')

        # This is a map of all the required tensors for each of the public
        # functions in PyTorchTaskRunner
        self.required_tensorkeys_for_function = {}

        self.optimizer = optimizer
        self.loss_fn = loss_fn
        self.training_round_completed = False

        # overwrite attribute to account for one optimizer param (in every
        # child model that does not overwrite get and set tensordict) that is
        # not a numpy array
        self.tensor_dict_split_fn_kwargs.update({
            'holdout_tensor_names': ['__opt_state_needed']
        })

    def rebuild_model(self, round_num, input_tensor_dict, validation=False):
        """
        Parse tensor names and update weights of model. Handles the optimizer treatment.

        Returns:
            None
        """
        if self.opt_treatment == 'RESET':
            self.reset_opt_vars()
            self.set_tensor_dict(input_tensor_dict, with_opt_vars=False)
        elif (self.training_round_completed
              and self.opt_treatment == 'CONTINUE_GLOBAL' and not validation):
            self.set_tensor_dict(input_tensor_dict, with_opt_vars=True)
        else:
            self.set_tensor_dict(input_tensor_dict, with_opt_vars=False)

    def validate(self, col_name, round_num, input_tensor_dict,
                 use_tqdm=False, **kwargs):
        """Validate.

        Run validation of the model on the local data.

        Args:
            col_name:            Name of the collaborator
            round_num:           What round is it
            input_tensor_dict:   Required input tensors (for model)
            use_tqdm (bool):     Use tqdm to print a progress bar (Default=True)

        Returns:
            global_output_dict:  Tensors to send back to the aggregator
            local_output_dict:   Tensors to maintain in the local TensorDB

        """
        self.rebuild_model(round_num, input_tensor_dict, validation=True)
        self.eval()
        self.to(self.device)
        val_score = 0
        total_samples = 0

        loader = self.data_loader.get_valid_loader()
        if use_tqdm:
            loader = tqdm.tqdm(loader, desc='validate')

        with pt.no_grad():
            for data, target in loader:
                samples = target.shape[0]
                total_samples += samples
                data, target = pt.tensor(data).to(self.device), pt.tensor(
                    target).to(self.device, dtype=pt.int64)
                output = self(data)
                # get the index of the max log-probability
                pred = output.argmax(dim=1, keepdim=True)
                target_categorical = target.argmax(dim=1, keepdim=True)
                val_score += pred.eq(target_categorical).sum().cpu().numpy()

        origin = col_name
        suffix = 'validate'
        if kwargs['apply'] == 'local':
            suffix += '_local'
        else:
            suffix += '_agg'
        tags = ('metric', suffix)
        # TODO figure out a better way to pass in metric for this pytorch
        #  validate function
        output_tensor_dict = {
            TensorKey('acc', origin, round_num, True, tags):
                np.array(val_score / total_samples)
        }

        # Empty list represents metrics that should only be stored locally
        return output_tensor_dict, {}

    def train_batches(self, col_name, round_num, input_tensor_dict,
                      num_batches=None, use_tqdm=False, epochs=1, **kwargs):
        """Train batches.

        Train the model on the requested number of batches.

        Args:
            col_name:            Name of the collaborator
            round_num:           What round is it
            input_tensor_dict:   Required input tensors (for model)
            num_batches:         The number of batches to train on before
                                 returning
            use_tqdm (bool):     Use tqdm to print a progress bar (Default=True)

        Returns:
            global_output_dict:  Tensors to send back to the aggregator
            local_output_dict:   Tensors to maintain in the local TensorDB
        """
        self.rebuild_model(round_num, input_tensor_dict)
        # set to "training" mode
        self.train()
        self.to(self.device)
<<<<<<< HEAD
        for epoch in range(epochs):
            self.logger.info(f"Run {epoch} epoch of {round_num} round")
            loader = self.data_loader.get_train_loader(num_batches)
            if use_tqdm:
                loader = tqdm.tqdm(loader, desc="train epoch")
            metric = self.train_epoch(loader)
=======
        loader = self.data_loader.get_train_loader(num_batches)
        if use_tqdm:
            loader = tqdm.tqdm(loader, desc='train epoch')
        metric = self.train_epoch(loader)
>>>>>>> 6191a61a
        # Output metric tensors (scalar)
        origin = col_name
        tags = ('trained',)
        output_metric_dict = {
            TensorKey(
                metric.name, origin, round_num, True, ('metric',)
            ): metric.value
        }

        # output model tensors (Doesn't include TensorKey)
        output_model_dict = self.get_tensor_dict(with_opt_vars=True)
        global_model_dict, local_model_dict = split_tensor_dict_for_holdouts(
            self.logger, output_model_dict,
            **self.tensor_dict_split_fn_kwargs
        )

        # Create global tensorkeys
        global_tensorkey_model_dict = {
            TensorKey(tensor_name, origin, round_num, False, tags):
                nparray for tensor_name, nparray in global_model_dict.items()
        }
        # Create tensorkeys that should stay local
        local_tensorkey_model_dict = {
            TensorKey(tensor_name, origin, round_num, False, tags):
                nparray for tensor_name, nparray in local_model_dict.items()
        }
        # The train/validate aggregated function of the next round will look
        # for the updated model parameters.
        # This ensures they will be resolved locally
        next_local_tensorkey_model_dict = {
            TensorKey(tensor_name, origin, round_num + 1, False, ('model',)): nparray
            for tensor_name, nparray in local_model_dict.items()}

        global_tensor_dict = {
            **output_metric_dict,
            **global_tensorkey_model_dict
        }
        local_tensor_dict = {
            **local_tensorkey_model_dict,
            **next_local_tensorkey_model_dict
        }

        # Update the required tensors if they need to be pulled from the
        # aggregator
        # TODO this logic can break if different collaborators have different
        # roles between rounds.
        # For example, if a collaborator only performs validation in the first
        # round but training in the second, it has no way of knowing the
        # optimizer state tensor names to request from the aggregator because
        # these are only created after training occurs. A work around could
        # involve doing a single epoch of training on random data to get the
        # optimizer names, and then throwing away the model.
        if self.opt_treatment == 'CONTINUE_GLOBAL':
            self.initialize_tensorkeys_for_functions(with_opt_vars=True)

        # This will signal that the optimizer values are now present,
        # and can be loaded when the model is rebuilt
        self.train_round_completed = True

        # Return global_tensor_dict, local_tensor_dict
        return global_tensor_dict, local_tensor_dict

    def get_tensor_dict(self, with_opt_vars=False):
        """Return the tensor dictionary.

        Args:
            with_opt_vars (bool): Return the tensor dictionary including the
                                  optimizer tensors (Default=False)

        Returns:
            dict: Tensor dictionary {**dict, **optimizer_dict}

        """
        # Gets information regarding tensor model layers and optimizer state.
        # FIXME: self.parameters() instead? Unclear if load_state_dict() or
        # simple assignment is better
        # for now, state dict gives us names which is good
        # FIXME: do both and sanity check each time?

        state = to_cpu_numpy(self.state_dict())

        if with_opt_vars:
            opt_state = _get_optimizer_state(self.optimizer)
            state = {**state, **opt_state}

        return state

    def _get_weights_names(self, with_opt_vars=False):
        # Gets information regarding tensor model layers and optimizer state.
        # FIXME: self.parameters() instead? Unclear if load_state_dict() or
        # simple assignment is better
        # for now, state dict gives us names which is good
        # FIXME: do both and sanity check each time?

        state = self.state_dict().keys()

        if with_opt_vars:
            opt_state = _get_optimizer_state(self.optimizer)
            state += opt_state.keys()

        return state

    def set_tensor_dict(self, tensor_dict, with_opt_vars=False):
        """Set the tensor dictionary.

        Args:
            tensor_dict: The tensor dictionary
            with_opt_vars (bool): Return the tensor dictionary including the
                                  optimizer tensors (Default=False)

        """
        # Sets tensors for model layers and optimizer state.
        # FIXME: self.parameters() instead? Unclear if load_state_dict() or
        #  simple assignment is better
        # for now, state dict gives us names, which is good
        # FIXME: do both and sanity check each time?

        # get device for correct placement of tensors
        device = self.device

        new_state = {}
        # Grabbing keys from model's state_dict helps to confirm we have
        # everything
        for k in self.state_dict():
            new_state[k] = pt.from_numpy(tensor_dict.pop(k)).to(device)

        # set model state
        self.load_state_dict(new_state)

        if with_opt_vars:
            # see if there is state to restore first
            if tensor_dict.pop('__opt_state_needed') == 'true':
                _set_optimizer_state(self.get_optimizer(), device, tensor_dict)

            # sanity check that we did not record any state that was not used
            assert len(tensor_dict) == 0

    def get_optimizer(self):
        """Get the optimizer of this instance."""
        return self.optimizer

    def get_required_tensorkeys_for_function(self, func_name, **kwargs):
        """
        Get the required tensors for specified function that could be called \
        as part of a task. By default, this is just all of the layers and \
        optimizer of the model.

        Args:
            func_name

        Returns:
            list : [TensorKey]
        """
        if func_name == 'validate':
            local_model = 'apply=' + str(kwargs['apply'])
            return self.required_tensorkeys_for_function[func_name][local_model]
        else:
            return self.required_tensorkeys_for_function[func_name]

    def initialize_tensorkeys_for_functions(self, with_opt_vars=False):
        """Set the required tensors for all publicly accessible methods that \
        could be called as part of a task. \
        By default, this is just all of the layers and optimizer of the model. \
        Custom tensors should be added to this function.

        Args:
            None

        Returns:
            None
        """
        # TODO there should be a way to programmatically iterate through
        #  all of the methods in the class and declare the tensors.
        # For now this is done manually

        output_model_dict = self.get_tensor_dict(with_opt_vars=with_opt_vars)
        global_model_dict, local_model_dict = split_tensor_dict_for_holdouts(
            self.logger, output_model_dict,
            **self.tensor_dict_split_fn_kwargs
        )
        if not with_opt_vars:
            validation_global_model_dict = global_model_dict
            validation_local_model_dict = local_model_dict
        else:
            output_model_dict = self.get_tensor_dict(with_opt_vars=False)
            validation_global_model_dict, validation_local_model_dict = \
                split_tensor_dict_for_holdouts(
                    self.logger,
                    output_model_dict,
                    **self.tensor_dict_split_fn_kwargs
                )

        self.required_tensorkeys_for_function['train_batches'] = [
            TensorKey(tensor_name, 'GLOBAL', 0, False, ('model',))
            for tensor_name in global_model_dict]
        self.required_tensorkeys_for_function['train_batches'] += [
            TensorKey(tensor_name, 'LOCAL', 0, False, ('model',))
            for tensor_name in local_model_dict]

        self.required_tensorkeys_for_function['train'] = [
            TensorKey(
                tensor_name, 'GLOBAL', 0, False, ('model',)
            ) for tensor_name in global_model_dict
        ]
        self.required_tensorkeys_for_function['train'] += [
            TensorKey(
                tensor_name, 'LOCAL', 0, False, ('model',)
            ) for tensor_name in local_model_dict
        ]

        # Validation may be performed on local or aggregated (global) model,
        # so there is an extra lookup dimension for kwargs
        self.required_tensorkeys_for_function['validate'] = {}
        # TODO This is not stateless. The optimizer will not be
        self.required_tensorkeys_for_function['validate']['apply=local'] = \
            [TensorKey(
                tensor_name, 'LOCAL', 0, False, ('trained',)
            ) for tensor_name in {
                **validation_global_model_dict,
                **validation_local_model_dict
            }]
        self.required_tensorkeys_for_function['validate']['apply=global'] = \
            [TensorKey(
                tensor_name, 'GLOBAL', 0, False, ('model',)
            ) for tensor_name in validation_global_model_dict]
        self.required_tensorkeys_for_function['validate']['apply=global'] += \
            [TensorKey(
                tensor_name, 'LOCAL', 0, False, ('model',)
            ) for tensor_name in validation_local_model_dict]

    def load_native(self, filepath, model_state_dict_key='model_state_dict',
                    optimizer_state_dict_key='optimizer_state_dict', **kwargs):
        """
        Load model and optimizer states from a pickled file specified by \
        filepath. model_/optimizer_state_dict args can be specified if needed. \
        Uses pt.load().

        Args:
            filepath (string)                 : Path to pickle file created
                                                by pt.save().
            model_state_dict_key (string)     : key for model state dict
                                                in pickled file.
            optimizer_state_dict_key (string) : key for optimizer state dict
                                                in picked file.
            kwargs                            : unused

        Returns:
            None
        """
        pickle_dict = pt.load(filepath)
        self.load_state_dict(pickle_dict[model_state_dict_key])
        self.optimizer.load_state_dict(pickle_dict[optimizer_state_dict_key])

    def save_native(self, filepath, model_state_dict_key='model_state_dict',
                    optimizer_state_dict_key='optimizer_state_dict', **kwargs):
        """
        Save model and optimizer states in a picked file specified by the \
        filepath. model_/optimizer_state_dicts are stored in the keys provided. \
        Uses pt.save().

        Args:
            filepath (string)                 : Path to pickle file to be
                                                created by pt.save().
            model_state_dict_key (string)     : key for model state dict
                                                in pickled file.
            optimizer_state_dict_key (string) : key for optimizer state
                                                dict in picked file.
            kwargs                            : unused

        Returns:
            None
        """
        pickle_dict = {
            model_state_dict_key: self.state_dict(),
            optimizer_state_dict_key: self.optimizer.state_dict()
        }
        pt.save(pickle_dict, filepath)

    def reset_opt_vars(self):
        """
        Reset optimizer variables.

        Resets the optimizer variables

        """
        pass

    def train_epoch(self, batch_generator: Iterator[Tuple[np.ndarray, np.ndarray]]) -> Metric:
        """Train single epoch.

        Override this function in order to use custom training.

        Args:
            batch_generator: Train dataset batch generator. Yields (samples, targets) tuples of
            size = `self.data_loader.batch_size`.
        Returns:
            Metric: An object containing name and np.ndarray value.
        """
        losses = []
        for data, target in batch_generator:
            data, target = pt.tensor(data).to(self.device), pt.tensor(
                target).to(self.device)
            self.optimizer.zero_grad()
            output = self(data)
            loss = self.loss_fn(output=output, target=target)
            loss.backward()
            self.optimizer.step()
            losses.append(loss.detach().cpu().numpy())
        loss = np.mean(losses)
        return Metric(name=self.loss_fn.__name__, value=np.array(loss))


def _derive_opt_state_dict(opt_state_dict):
    """Separate optimizer tensors from the tensor dictionary.

    Flattens the optimizer state dict so as to have key, value pairs with
    values as numpy arrays.
    The keys have sufficient info to restore opt_state_dict using
    expand_derived_opt_state_dict.

    Args:
        opt_state_dict: The optimizer state dictionary

    """
    derived_opt_state_dict = {}

    # Determine if state is needed for this optimizer.
    if len(opt_state_dict['state']) == 0:
        derived_opt_state_dict['__opt_state_needed'] = 'false'
        return derived_opt_state_dict

    derived_opt_state_dict['__opt_state_needed'] = 'true'

    # Using one example state key, we collect keys for the corresponding
    # dictionary value.
    example_state_key = opt_state_dict['param_groups'][0]['params'][0]
    example_state_subkeys = set(
        opt_state_dict['state'][example_state_key].keys()
    )

    # We assume that the state collected for all params in all param groups is
    # the same.
    # We also assume that whether or not the associated values to these state
    # subkeys is a tensor depends only on the subkey.
    # Using assert statements to break the routine if these assumptions are
    # incorrect.
    for state_key in opt_state_dict['state'].keys():
        assert example_state_subkeys == set(opt_state_dict['state'][state_key].keys())
        for state_subkey in example_state_subkeys:
            assert (isinstance(
                opt_state_dict['state'][example_state_key][state_subkey],
                pt.Tensor)
                == isinstance(
                    opt_state_dict['state'][state_key][state_subkey],
                    pt.Tensor))

    state_subkeys = list(opt_state_dict['state'][example_state_key].keys())

    # Tags will record whether the value associated to the subkey is a
    # tensor or not.
    state_subkey_tags = []
    for state_subkey in state_subkeys:
        if isinstance(
                opt_state_dict['state'][example_state_key][state_subkey],
                pt.Tensor
        ):
            state_subkey_tags.append('istensor')
        else:
            state_subkey_tags.append('')
    state_subkeys_and_tags = list(zip(state_subkeys, state_subkey_tags))

    # Forming the flattened dict, using a concatenation of group index,
    # subindex, tag, and subkey inserted into the flattened dict key -
    # needed for reconstruction.
    nb_params_per_group = []
    for group_idx, group in enumerate(opt_state_dict['param_groups']):
        for idx, param_id in enumerate(group['params']):
            for subkey, tag in state_subkeys_and_tags:
                if tag == 'istensor':
                    new_v = opt_state_dict['state'][param_id][
                        subkey].cpu().numpy()
                else:
                    new_v = np.array(
                        [opt_state_dict['state'][param_id][subkey]]
                    )
                derived_opt_state_dict[f'__opt_state_{group_idx}_{idx}_{tag}_{subkey}'] = new_v
        nb_params_per_group.append(idx + 1)
    # group lengths are also helpful for reconstructing
    # original opt_state_dict structure
    derived_opt_state_dict['__opt_group_lengths'] = np.array(
        nb_params_per_group
    )

    return derived_opt_state_dict


def expand_derived_opt_state_dict(derived_opt_state_dict, device):
    """Expand the optimizer state dictionary.

    Takes a derived opt_state_dict and creates an opt_state_dict suitable as
    input for load_state_dict for restoring optimizer state.

    Reconstructing state_subkeys_and_tags using the example key
    prefix, "__opt_state_0_0_", certain to be present.

    Args:
        derived_opt_state_dict: Optimizer state dictionary

    Returns:
        dict: Optimizer state dictionary
    """
    state_subkeys_and_tags = []
    for key in derived_opt_state_dict:
        if key.startswith('__opt_state_0_0_'):
            stripped_key = key[16:]
            if stripped_key.startswith('istensor_'):
                this_tag = 'istensor'
                subkey = stripped_key[9:]
            else:
                this_tag = ''
                subkey = stripped_key[1:]
            state_subkeys_and_tags.append((subkey, this_tag))

    opt_state_dict = {'param_groups': [], 'state': {}}
    nb_params_per_group = list(
        derived_opt_state_dict.pop('__opt_group_lengths').astype(np.int)
    )

    # Construct the expanded dict.
    for group_idx, nb_params in enumerate(nb_params_per_group):
        these_group_ids = [f'{group_idx}_{idx}' for idx in range(nb_params)]
        opt_state_dict['param_groups'].append({'params': these_group_ids})
        for this_id in these_group_ids:
            opt_state_dict['state'][this_id] = {}
            for subkey, tag in state_subkeys_and_tags:
                flat_key = f'__opt_state_{this_id}_{tag}_{subkey}'
                if tag == 'istensor':
                    new_v = pt.from_numpy(derived_opt_state_dict.pop(flat_key))
                else:
                    # Here (for currrently supported optimizers) the subkey
                    # should be 'step' and the length of array should be one.
                    assert subkey == 'step'
                    assert len(derived_opt_state_dict[flat_key]) == 1
                    new_v = int(derived_opt_state_dict.pop(flat_key))
                opt_state_dict['state'][this_id][subkey] = new_v

    # sanity check that we did not miss any optimizer state
    assert len(derived_opt_state_dict) == 0

    return opt_state_dict


def _get_optimizer_state(optimizer):
    """Return the optimizer state.

    Args:
        optimizer
    """
    opt_state_dict = deepcopy(optimizer.state_dict())

    # Optimizer state might not have some parts representing frozen parameters
    # So we do not synchronize them
    param_keys_with_state = set(opt_state_dict['state'].keys())
    for group in opt_state_dict['param_groups']:
        local_param_set = set(group['params'])
        params_to_sync = local_param_set & param_keys_with_state
        group['params'] = sorted(params_to_sync)

    derived_opt_state_dict = _derive_opt_state_dict(opt_state_dict)

    return derived_opt_state_dict


def _set_optimizer_state(optimizer, device, derived_opt_state_dict):
    """Set the optimizer state.

    Args:
        optimizer:
        device:
        derived_opt_state_dict:

    """
    temp_state_dict = expand_derived_opt_state_dict(
        derived_opt_state_dict, device)

    # FIXME: Figure out whether or not this breaks learning rate
    #  scheduling and the like.
    # Setting default values.
    # All optimizer.defaults are considered as not changing over course of
    # training.
    for group in temp_state_dict['param_groups']:
        for k, v in optimizer.defaults.items():
            group[k] = v

    optimizer.load_state_dict(temp_state_dict)


def to_cpu_numpy(state):
    """Send data to CPU as Numpy array.

    Args:
        state

    """
    # deep copy so as to decouple from active model
    state = deepcopy(state)

    for k, v in state.items():
        # When restoring, we currently assume all values are tensors.
        if not pt.is_tensor(v):
            raise ValueError('We do not currently support non-tensors '
                             'coming from model.state_dict()')
        # get as a numpy array, making sure is on cpu
        state[k] = v.cpu().numpy()
    return state<|MERGE_RESOLUTION|>--- conflicted
+++ resolved
@@ -150,19 +150,12 @@
         # set to "training" mode
         self.train()
         self.to(self.device)
-<<<<<<< HEAD
         for epoch in range(epochs):
-            self.logger.info(f"Run {epoch} epoch of {round_num} round")
+            self.logger.info(f'Run {epoch} epoch of {round_num} round')
             loader = self.data_loader.get_train_loader(num_batches)
             if use_tqdm:
-                loader = tqdm.tqdm(loader, desc="train epoch")
+                loader = tqdm.tqdm(loader, desc='train epoch')
             metric = self.train_epoch(loader)
-=======
-        loader = self.data_loader.get_train_loader(num_batches)
-        if use_tqdm:
-            loader = tqdm.tqdm(loader, desc='train epoch')
-        metric = self.train_epoch(loader)
->>>>>>> 6191a61a
         # Output metric tensors (scalar)
         origin = col_name
         tags = ('trained',)
