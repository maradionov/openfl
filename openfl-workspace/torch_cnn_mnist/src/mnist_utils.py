--- conflicted
+++ resolved
@@ -4,11 +4,6 @@
 """You may copy this file as the starting point of your own model."""
 
 from logging import getLogger
-<<<<<<< HEAD
-from torchvision import datasets, transforms
-from torch.utils.tensorboard import SummaryWriter
-=======
->>>>>>> 6191a61a
 
 import numpy as np
 from torchvision import datasets
